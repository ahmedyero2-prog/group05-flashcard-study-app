--- conflicted
+++ resolved
@@ -1,8 +1,42 @@
-<<<<<<< HEAD
 Flashcard Study App
-This is a simple, yet robust, desktop application for creating, managing, and studying flashcards. Built with Python and Tkinter, it is designed to help you study more effectively by providing a clean user interface and essential features for spaced repetition.
+This is a simple, yet robust, desktop application for creating, managing, and studying flashcards. Built with Python and Tkinter, it is designed to help you study more effectively by providing a clean user interface and essential features for spaced repetition and progress tracking.
 
-✨ Features
+Project Goals
+Learning Objectives
+Object-oriented design: Implement Card, Deck, and Session classes with special methods.
+
+Exception handling: Use custom exceptions for robust error handling, especially for malformed decks.
+
+GUI development: Build a user-friendly graphical interface using Tkinter.
+
+Functional Requirements
+Create and manage decks and cards.
+
+Flip cards in a study mode.
+
+Record study results and track progress.
+
+Persist data locally by saving and loading progress.
+
+MVP Acceptance Criteria
+A user can:
+
+Create a new deck.
+
+Add cards to the deck.
+
+Run a study session.
+
+Save the study results locally.
+
+Stretch Goals
+Implement a spaced repetition algorithm.
+
+Add import/export functionality for decks.
+
+Create an animated card flip effect.
+
+Features
 Deck Management: Create new decks or load existing ones from the main menu.
 
 Card Creation: Easily add new flashcards to any deck with a dedicated card creation page.
@@ -13,13 +47,13 @@
 
 Dynamic Study Mode: Study cards in a randomized order. The app tracks your progress, showing you how many cards you've completed.
 
-Automated Score Tracking: Your score is automatically tracked based on your study habits. Flipping a card to see the answer counts as an incorrect guess, while passing to the next card without flipping counts as a correct one.
+Automated Score Tracking: Your score is automatically tracked based on your study habits.
 
 Dependency Management: The application will automatically check for and install required dependencies upon first run.
 
 Simple UI: A clean and intuitive user interface designed for a focused study experience.
 
-💻 Technologies Used
+Technologies Used
 Python 3.x
 
 Tkinter: The standard Python library for building graphical user interfaces.
@@ -28,7 +62,7 @@
 
 Pytest: A testing framework for writing and running test cases.
 
-🚀 Getting Started
+Getting Started
 Follow these steps to get the application up and running on your local machine.
 
 Prerequisites
@@ -41,16 +75,13 @@
 
 git clone [https://github.com/ahmedyero2-prog/group05-flashcard-study-app.git](https://github.com/ahmedyero2-prog/group05-flashcard-study-app.git)
 
-
 Navigate to the project directory.
 
 cd group05-flashcard-study-app
 
-
 Create a virtual environment to manage project dependencies. This is a best practice to avoid conflicts with your system's Python.
 
 python -m venv venv
-
 
 Activate the virtual environment.
 
@@ -58,163 +89,54 @@
 
 venv\Scripts\activate
 
-
 On macOS and Linux:
 
 source venv/bin/activate
-
 
 Running the Application
 With the virtual environment activated, navigate into the source directory.
 
 cd src
 
-
 Run the main application script. The app will automatically install any missing dependencies for you.
 
 python main.py
-=======
-🧠 Flashcard Study App – Group 5
-📌 Summary
-This is a simple, yet robust desktop application for creating, managing, and studying flashcards. Built with Python and Tkinter, it helps users study more effectively through a clean interface and essential features like spaced repetition and progress tracking.
-
-🎯 Learning Objectives
-- Object-oriented design: Card, Deck, Session classes
-- Special methods and exception handling for malformed decks
-- GUI development using Tkinter
-
-✅ Functional Requirements
-- Create decks and cards
-- Flip cards in study mode
-- Record study results
-- Persist progress locally
-
-🎨 UI Requirements
-- Card view with flip animation (simple fade/replace)
-- List of available decks
-- Summary of study progress
-
-🚀 MVP Acceptance Criteria
-- A user can:
-- Create a deck
-- Add cards to it
-- Run a study session
-- Save results locally
-
-🌱 Stretch Goals
-- Spaced repetition algorithm
-- Import/export decks
-- Animated card flip
-
-
-💻 Technologies Used
-- Python 3.10+
-- Tkinter – GUI framework
-- pipenv – Dependency management
-- pytest – Unit testing
-
-🛠️ Getting Started
-Prerequisites
-- Python 3.10 or higher
-- Git
-Installation
-git clone https://github.com/ahmedyero2-prog/group05-flashcard-study-app.git
-cd group05-flashcard-study-app
-pipenv install
-
-
-Running the Application
-pipenv run python -m flashcards
->>>>>>> 99221562
-
 
 A new window should open, and the app will be ready to use.
 
-<<<<<<< HEAD
-🏃 Running Tests
+Running Tests
 To ensure the application's core logic is working correctly, you can run the test suite using pytest.
 
 Make sure you have navigated to the root directory of the project.
 
-Run the tests using the following command. The --capture=no flag is used to show all print statements, including the confirmation message when tests succeed. The test suite will automatically install pytest if it's not already present.
+Run the tests using the following command. The --capture=no flag is used to show all print statements, including the confirmation message when tests succeed.
 
-pytest --capture=no tests/test_models.py
-
+pytest --capture=no tests/test_core.py
 
 If all tests pass, you will see a All tests passed successfully! message in your terminal.
 
-📂 File Structure
+File Structure
 The project follows a clean and logical file structure.
 
 .
-├── data/                    # Saved flashcard decks in JSON format
-├── src/                     # All application source code
-│   ├── main.py              # The main application file
-│   ├── models.py            # Data models (Card, Deck, Session)
-│   ├── persistence.py       # Handles saving and loading data
-│   ├── exceptions.py        # Custom exception classes for robust error handling
-│   └── dependencies.py      # Manages the installation of required libraries
-├── tests/
-│   └── test_core.py       # Pytest files for testing the data models
-├── venv/                    # The Python virtual environment
-└── .gitignore               # Files and folders to be ignored by Git
+├── data/                       # Saved flashcard decks in JSON format
+├── src/                        # All application source code
+│   ├── exceptions.py           # Custom exception classes for robust error handling
+│   ├── main.py                 # The main application file
+│   ├── models.py               # Data models (Card, Deck, Session)
+│   ├── persistence.py          # Handles saving and loading data
+│   ├── __init__.py             # Makes src a Python package
+│   └── (and other files like auth.py, etc.)
+├── tests/                      # Pytest files for testing the application
+│   └── test_core.py            # Test suite for core application logic
+├── venv/                       # The Python virtual environment
+└── README.md
 
-📖 Deck Import Guide
-The application allows you to create or edit decks externally using a simple JSON format. A detailed guide with an example of the required file structure can be found in the deck_import_guide.txt file in the project's root directory.
+Deck Import Guide
+The application allows you to create or edit decks externally using a simple text format. A detailed guide with an example of the required file structure can be found in the deck_import_guide.txt file in the project's root directory.
 
 You can also access this guide from within the app by navigating to the Help > Deck Import Guide menu.
 
-🤝 Contribution
-Feel free to fork the repository and contribute to this project. All suggestions and improvements are welcome!
-
-Fork the repository.
-
-Create your feature branch (git checkout -b feature/AmazingFeature).
-
-Commit your changes (git commit -m 'Add some AmazingFeature').
-
-Push to the branch (git push origin feature/AmazingFeature).
-
-Open a Pull Request.
-
-✒️ Credits
-Project Lead: YourGitHubUsername
-Collaboration: ahmedyero2-prog,
-
-Special Thanks: To the community for the guidance and resources that made this project possible.
-=======
-📂 File Structure
-group05-flashcard-study-app/
-├── data/                    # Saved flashcard decks in JSON format
-├── src/
-│   └── flashcards/
-│       ├── __init__.py
-│       ├── __main__.py
-│       ├── app.py
-│       ├── gui.py
-│       ├── models.py
-│       ├── storage.py
-├── tests/
-│   └── test_flashcard.py
-├── Pipfile
-├── Pipfile.lock
-├── .gitignore
-└── README.md
-
-
-
-🧪 Tests
-Run all tests using:
-pipenv run pytest
-
-
-At least two tests are located in /tests/test_flashcard.py.
-
-🎥 Demo Video
-🔗 Watch the demo
-
-
-✒️ Credits
-- Project Lead: Dalekeee
-- Collaboration: ahmedyero2-prog
->>>>>>> 99221562
+Credits
+Project Lead: 
+Collaboration: ahmedyero2-prog, Stevereeds
