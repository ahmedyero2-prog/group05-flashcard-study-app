--- conflicted
+++ resolved
@@ -107,12 +107,5 @@
 ## ✒️ Credits
 
 * **Project Lead**: [Your GitHub Username]
-<<<<<<< HEAD
-* **Collaborations**: [Your Partner's GitHub Username]
-* **Collaborations**: [Your Partner's GitHub Username]
-* **Collaborations**: [Your Partner's GitHub Username]
-* **Collaborations**: [Your Partner's GitHub Username]
-=======
 * **Collaboration**: [Your Partner's GitHub Username]
->>>>>>> 462b74b3
 * **Special Thanks**: To the community for the guidance and resources that made this project possible.